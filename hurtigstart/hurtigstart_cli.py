#!/usr/bin/python3

import json
import os
import subprocess
from pathlib import Path
from typing import Optional

from rich.progress import Progress, SpinnerColumn, TextColumn
import git
import toml
import typer
from github import BadCredentialsException, Github, GithubException

app = typer.Typer()
org_name = "statisticsnorway"
debug_without_create_repo = False


def is_github_repo(token: str, repo_name: str) -> bool:
    try:
        Github(token).get_repo(f"{org_name}/{repo_name}")
    except BadCredentialsException:
        raise ValueError("Bad GitHub Credentials.")
    except GithubException:
        return False
    else:
        return True


def mangle_url(url: str, mangle_name: str) -> str:
    """Create url mangled with a string: credential or username."""
    mangle_name = mangle_name + "@"
    split_index = url.find("//") + 2
    return url[:split_index] + mangle_name + url[split_index:]


class TempGitRemote:
    """Context manager class for creating and cleaning up a temporary git remote."""

    def __init__(self, repo: git.Repo, temp_url: str, restore_url: str) -> None:
        self.repo = repo
        self.temp_url = temp_url
        self.restore_url = restore_url

    def __enter__(self) -> None:
        for remote in self.repo.remotes:
            self.repo.delete_remote(remote)
        self.origin = self.repo.create_remote("origin", self.temp_url)
        return None

    def __exit__(self, exc_type, exc_val, exc_tb):
        self.repo.delete_remote(self.origin)
        self.repo.create_remote("origin", self.restore_url)


def make_git_repo_and_push(github_token: str, github_url: str, repo_dir: Path) -> None:
    repo = git.Repo.init(repo_dir)
    # repo = git.Repo(repo_dir)      # This line is used when debugging
    repo.git.add("-A")
    repo.index.commit("Initial commit")
    repo.git.branch("-M", "main")

    github_username = Github(github_token).get_user().login
    credential_url = mangle_url(github_url, github_token)
    username_url = mangle_url(github_url, github_username)

    with TempGitRemote(repo, credential_url, username_url):
        repo.git.push("--set-upstream", "origin", "main")
    typer.echo(f"Repo successfully pushed to GitHub: {github_url}")


def set_branch_protection_rules(github_token: str, repo_name: str) -> None:
    repo = Github(github_token).get_repo(f"{org_name}/{repo_name}")
    repo.get_branch("main").edit_protection(
        required_approving_review_count=1, dismiss_stale_reviews=True
    )


def get_gitconfig_element(element: str) -> str:
    cmd = ["git", "config", "--get", element]
    result = subprocess.run(cmd, stdout=subprocess.PIPE, encoding="utf-8")
    return None if result.stdout == "" else result.stdout.strip()


def extract_name_email() -> tuple[str, str]:
    name = get_gitconfig_element("user.name")
    email = get_gitconfig_element("user.email")
    return name, email


def request_name_email() -> tuple[str, str]:
    name = input("Enter full name: ")
    email = input("Enter email    : ")
    return name, email


def create_project_from_template(projectname: str, description: str):
    home_dir = Path.home()
    project_dir = home_dir.joinpath(projectname)
    if project_dir.exists():
        raise ValueError(f"The directory {project_dir} already exists.")

    # Get name and email from .gitconfig, request if not found
    name, email = extract_name_email()
    if not (name and email):
        name, email = request_name_email()

    template_info = {
        "project_name": projectname,
        "description": description,
        "full_name": name,
        "email": email,
    }
    quoted = json.dumps(template_info).replace('"', '"')

    argv = [
        "cruft",
        "create",
        "https://github.com/statisticsnorway/stat-hurtigstart-template-master",
        "--no-input",
        "--extra-context",
        quoted,
    ]
    # try:
    subprocess.run(argv, check=True, cwd=home_dir)
    # except subprocess.CalledProcessError:
    #     typer.echo(f"ERROR calling cruft.")
    return project_dir


@app.command()
def create(
    projectname: str = "",
    description: str = "",
    repo_privacy: Optional[str] = "internal",
    skip_github: Optional[bool] = typer.Option(None, "--skip-github/--noskip-github"),
    github_token: Optional[str] = "",
):
    """
    1. Start Cookiecutter which requests inputs from user
    2. Create Repo under Statistics Norway (ask for access token at this point)
    3. Set recommended settings on github repo
    4. Add metadata about creation to .ssb_project_root ?
    """

    # Type checking
    repo_privacy = repo_privacy.lower()
    accepted_repo_privacy = ["internal", "public", "private"]
    if repo_privacy not in accepted_repo_privacy:
        raise ValueError(
            f"Access {repo_privacy} not among accepted accesses: {*accepted_repo_privacy,}"
        )

    if " " in projectname:
        raise ValueError("Spaces not allowed in projectname, use underscore?")

    if not skip_github and not github_token:
        raise ValueError("Needs GitHub token, please specify with --github-token")

    if not debug_without_create_repo:
        if not skip_github and is_github_repo(github_token, projectname):
            raise ValueError(f"The repo {projectname} already exists on GitHub.")

<<<<<<< HEAD
    # 1. Start cookiecutter
    typer.echo(
        f"Start Cookiecutter for project: {projectname}, in folder {Path.home()}"
    )

=======
>>>>>>> a0c3548f
    create_project_from_template(projectname, description)

    # Create empty folder on root
    # Get content from template to local
    # git init ?
    # git add ?

    # 2. Create github repo
    if not skip_github:
        typer.echo("Create repo on github.com")
        repo_url = create_github(github_token, projectname, repo_privacy, description)

        typer.echo("Make local git repo and push to github.")
        git_repo_dir = Path.home().joinpath(projectname)
        make_git_repo_and_push(github_token, repo_url, git_repo_dir)

        typer.echo("Set branch protection rules.")
        set_branch_protection_rules(github_token, projectname)

    # 4. Add metadata about creation
    # typer.echo("Record / log metadata about project-creation to toml-file")
    # metadata_path = f"/home/jovyan/{projectname}/pyproject.toml"
    # metadata = toml.load(metadata_path)
    # metadata["ssb"]["project_creation"]["date"] = datetime.datetime.now().strftime(
    #     r"%Y-%m-%d"
    # )
    # metadata["ssb"]["project_creation"]["privacy"] = repo_privacy
    # metadata["ssb"]["project_creation"]["skipped_github"] = skip_github
    # if not skip_github:
    #     metadata["ssb"]["project_creation"]["github_uri"] = repo_url
    # metadata["ssb"]["project_creation"]["delete_run"] = False
    # with open(metadata_path, "w") as toml_file:
    #     toml.dump(metadata, toml_file)

    typer.echo(
<<<<<<< HEAD
        f"Projectfolder {projectname} created in folder {Path.home()}, you may move it if you want to."
=======
        f"Project {projectname} created on dapla root, you may move it if you want to."
>>>>>>> a0c3548f
    )

    build(curr_path=projectname)


@app.command()
def build(kernel: Optional[str] = "python3", curr_path: Optional[str] = ""):
    """
    1. Check if Cruft recommends updating?
    2. Create Venv from Poetry
    3. Create kernel from venv
    4. Create workspace?
    5. Provide link to workspace?
    """

    project_directory = Path(os.getcwd()) / curr_path

    project_name = curr_path

    with Progress(
        SpinnerColumn(),
        TextColumn("[progress.description]{task.description}"),
        transient=True,
    ) as progress:
        progress.add_task(description="Installing dependencies...", total=None)
        result = subprocess.run("poetry install".split(), capture_output=True, cwd=project_directory)
    if result.returncode != 0:
        raise ValueError(
            f'Returncode of poetry install: {result.returncode}\n{result.stderr.decode("utf-8")}'
        )

    # A new tool for creating venv-kernels from poetry-venvs will not be ready for hack-demo
    kernels = get_kernels_dict()
    # Flip kernel-text to key if full path to kernel given
    if kernel in kernels.values():
        kernel = {v: k for k, v in kernels.items()}[kernel]
    if kernel not in kernels.keys():
        raise ValueError(f"Cant find {kernel}-template among {kernels.keys()}")

    with Progress(
        SpinnerColumn(),
        TextColumn("[progress.description]{task.description}"),
        transient=True,
    ) as progress:
        progress.add_task(description=f"Creating kernel {project_name}...", total=None)
        make_kernel_cmd = "poetry run python3 -m ipykernel install --user --name".split(
            " "
        ) + [project_name]
        result = subprocess.run(make_kernel_cmd, capture_output=True, cwd=project_directory)
        if result.returncode != 0:
            raise ValueError(
                f'Returncode of {" ".join(make_kernel_cmd)}: {result.returncode}\n{result.stderr.decode("utf-8")}'
            )
        output = result.stdout.decode("utf-8")
        print(output)

    typer.echo(f"Kernel ({project_name}) successfully created")

    # workspace_uri = workspace_uri_from_projectname(project_name)
    # typer.echo(f"Suggested workspace (bookmark this): {workspace_uri}?clone")


<<<<<<< HEAD
    # Reset back to the starting directory
    # if curr_path:
    #     os.chdir(pre_path)


@app.command()
=======
>>>>>>> a0c3548f
def delete():
    """
    1. Remove kernel
    2. Remove venv / uninstall with poetry
    3. Remove workspace, if exists?
    """
    project_name = projectname_from_currfolder(os.getcwd())
    typer.echo("Remove kernel")
    kernels_path = "/home/jovyan/.local/share/jupyter/kernels/"
    for kernel in os.listdir(kernels_path):
        if kernel.startswith(project_name):
            os.remove(kernels_path + project_name)

    # Deactivation not necessary?
    # If you remove the currently activated virtual environment, it will be automatically deactivated.

    typer.echo("Remove venv / uninstall with poetry")

    venvs = subprocess.run(["poetry", "env", "list"], capture_output=True)
    if venvs.returncode != 0:
        raise ValueError(venvs.stderr.decode("utf-8"))
    venvs = venvs.stdout.decode("utf-8")

    delete_cmds = []
    for venv in venvs.split("\n"):
        if venv:
            print(venv)
            if (venv.replace("-", "").replace("_", "")).startswith(
                project_name.replace("-", "").replace("_", "")
            ):
                delete_cmds += [["poetry", "env", "remove", venv.split(" ")[0]]]

    for cmd in delete_cmds:
        deletion = subprocess.run(cmd, capture_output=True)
        if deletion.returncode != 0:
            raise ValueError(deletion.stderr.decode("utf-8"))
        print(deletion.stdout.decode("utf-8"))

    typer.echo("Remove workspace, if it exist, based on project-name")
    for workspace in os.listdir("/home/jovyan/.jupyter/lab/workspaces/"):
        if workspace.replace(["-", "_"], "").startswith(
            project_name.replace(["-", "_"], "")
        ):
            os.remove(f"/home/jovyan/.jupyter/lab/workspaces/{workspace}")


@app.command()
def workspace():
    typer.echo(workspace_uri_from_projectname(projectname_from_currfolder(os.getcwd())))
    typer.echo("To create/clone the workspace:")
    typer.echo(
        workspace_uri_from_projectname(projectname_from_currfolder(os.getcwd()))
        + "?clone"
    )


@app.command()
def create_github(
    github_token: str, repo_name: str, repo_privacy: str, repo_description: str
) -> str:
    # Kjør gitconfig-scripet om brukernavn og passord ikke er satt
    # Flere brukernavn knyttet til samme konto? Sjekke etter "primary email" knyttet til github-konto?

    private_repo = True if repo_privacy != "public" else False

    g = Github(github_token)
    if not debug_without_create_repo:
        g.get_organization(org_name).create_repo(
            repo_name,
            private=private_repo,
            auto_init=False,
            description=repo_description,
        )
    repo_url = g.get_repo(f"{org_name}/{repo_name}").clone_url
    typer.echo(f"GitHub repo created: {repo_url}")
    return repo_url


def projectname_from_currfolder(curr_path: Optional[str]) -> str:
    # Record for reset later
    curr_dir = os.getcwd()
    # Find root of project, and get projectname from poetry's toml-config
    while "pyproject.toml" not in os.listdir():
        os.chdir("../")
    pyproject = toml.load("./pyproject.toml")
    name = pyproject["tool"]["poetry"]["name"]
    # Reset working directory
    os.chdir(curr_dir)
    return name


def workspace_uri_from_projectname(project_name: str) -> str:
    return f"https://jupyter.dapla.ssb.no/user/{os.environ['JUPYTERHUB_USER']}/lab/workspaces/{project_name}"


def get_kernels_dict() -> dict():
    kernels = subprocess.run(["jupyter", "kernelspec", "list"], capture_output=True)
    if kernels.returncode == 0:
        kernels = kernels.stdout.decode("utf-8")
    else:
        raise ValueError(kernels.stderr.decode("utf-8"))
    kernel_dict = {}
    for kernel in kernels.split("\n")[1:]:
        line = " ".join(kernel.strip().split())
        if len(line.split(" ")) == 2:
            k, v = line.split(" ")
            kernel_dict[k] = v
    return kernel_dict


def main():
    app(prog_name="ssb-project")


if __name__ == "__main__":
    main()<|MERGE_RESOLUTION|>--- conflicted
+++ resolved
@@ -162,14 +162,6 @@
         if not skip_github and is_github_repo(github_token, projectname):
             raise ValueError(f"The repo {projectname} already exists on GitHub.")
 
-<<<<<<< HEAD
-    # 1. Start cookiecutter
-    typer.echo(
-        f"Start Cookiecutter for project: {projectname}, in folder {Path.home()}"
-    )
-
-=======
->>>>>>> a0c3548f
     create_project_from_template(projectname, description)
 
     # Create empty folder on root
@@ -205,13 +197,8 @@
     #     toml.dump(metadata, toml_file)
 
     typer.echo(
-<<<<<<< HEAD
         f"Projectfolder {projectname} created in folder {Path.home()}, you may move it if you want to."
-=======
-        f"Project {projectname} created on dapla root, you may move it if you want to."
->>>>>>> a0c3548f
     )
-
     build(curr_path=projectname)
 
 
@@ -272,15 +259,6 @@
     # typer.echo(f"Suggested workspace (bookmark this): {workspace_uri}?clone")
 
 
-<<<<<<< HEAD
-    # Reset back to the starting directory
-    # if curr_path:
-    #     os.chdir(pre_path)
-
-
-@app.command()
-=======
->>>>>>> a0c3548f
 def delete():
     """
     1. Remove kernel
