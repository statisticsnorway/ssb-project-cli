--- conflicted
+++ resolved
@@ -170,13 +170,8 @@
         pyproject = project_dir.joinpath("pyproject.toml")
         assert pyproject.exists()
 
-<<<<<<< HEAD
         with pytest.raises(SystemExit):
             create_project_from_template("testname", "test description")
-=======
-        with pytest.raises(ValueError):
-            create_project_from_template("testname", "test description", tmp_path)
->>>>>>> 77814469
 
 
 @patch(f"{PKG}.running_onprem")
