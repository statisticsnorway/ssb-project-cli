"""Tests for src/ssb_project_cli/ssb_project/app.py."""
from pathlib import Path
from random import randint
from unittest.mock import Mock
from unittest.mock import mock_open
from unittest.mock import patch

import pytest
from github import BadCredentialsException
from github import GithubException

from ssb_project_cli.ssb_project.app import NEXUS_SOURCE_NAME
from ssb_project_cli.ssb_project.app import build
from ssb_project_cli.ssb_project.app import choose_login
from ssb_project_cli.ssb_project.app import clean
from ssb_project_cli.ssb_project.app import clean_venv
from ssb_project_cli.ssb_project.app import create_github
from ssb_project_cli.ssb_project.app import create_project_from_template
from ssb_project_cli.ssb_project.app import extract_name_email
from ssb_project_cli.ssb_project.app import get_gitconfig_element
from ssb_project_cli.ssb_project.app import get_github_pat_from_netrc
from ssb_project_cli.ssb_project.app import get_kernels_dict
from ssb_project_cli.ssb_project.app import install_ipykernel
from ssb_project_cli.ssb_project.app import is_github_repo
from ssb_project_cli.ssb_project.app import make_git_repo_and_push
from ssb_project_cli.ssb_project.app import mangle_url
from ssb_project_cli.ssb_project.app import poetry_install
from ssb_project_cli.ssb_project.app import poetry_source_add
from ssb_project_cli.ssb_project.app import poetry_source_includes_source_name
from ssb_project_cli.ssb_project.app import poetry_source_remove
from ssb_project_cli.ssb_project.app import request_name_email
from ssb_project_cli.ssb_project.app import running_onprem
from ssb_project_cli.ssb_project.app import set_branch_protection_rules
from ssb_project_cli.ssb_project.app import valid_repo_name


PKG = "ssb_project_cli.ssb_project.app"


@pytest.mark.parametrize(
    "name,expected",
    [
        ("word", True),
        ("words-with-hyphens", True),
        ("words_with_underscores", True),
        ("non-ascii-$%&", False),
        ("norwegian-characters-æøå", False),
        ("words with spaces", False),
        ("hi", False),
    ],
)
def test_valid_repo_name(name: str, expected: bool) -> None:
    """Checks a range of valid and invalid repo names."""
    assert valid_repo_name(name) == expected


@pytest.mark.parametrize(
    "url,mangle,expected",
    [
        ("ssh://example.com", "test", "ssh://test@example.com"),
        ("git://github.com/etc", "user", "git://user@github.com/etc"),
    ],
)
def test_mangle_url(url: str, mangle: str, expected: str) -> None:
    """Checks if mangle_url returns the correct mangled string."""
    assert mangle_url(url, mangle) == expected


@patch(f"{PKG}.Github.get_repo")
def test_is_github_repo(mock_get_repo: Mock) -> None:
    """Checks if is_github_repo returns/raises expected values/errors."""
    mock_get_repo.side_effect = [
        None,
        GithubException(1, None, None),
        BadCredentialsException(1, None, None),
    ]
    assert is_github_repo("", "")
    assert not is_github_repo("", "")


@patch(f"{PKG}.Repo")
@patch(f"{PKG}.Github.get_user")
@patch(f"{PKG}.Github.get_repo")
def test_make_git_repo_and_push(
    mock_getrepo: Mock, mock_getuser: Mock, mock_repo: Mock
) -> None:
    """Checks that make_git_repo_and_push works.

    The git repo is mocked with 5 fake remotes to check that
    repo.delete_remote is called the expected amount of times.
    """
    mock_getuser.return_value = Mock(login="user")

    test_repo = Mock(remotes=range(5))
    mock_repo.init.return_value = test_repo

    make_git_repo_and_push("", "", Path())

    assert mock_repo.init.call_count == 1
    assert test_repo.delete_remote.call_count == 6
    assert test_repo.create_remote.call_count == 2
    assert test_repo.git.push.call_count == 1


def fake_run_gitconfig(cmd: list[str], stdout: int, encoding: str) -> Mock:
    """Emulates subprocess.run for git config --get."""
    vals = {
        "user.name": "Name",
        "user.email": "name@email.com",
    }
    key = cmd[-1]
    if key not in vals:
        return Mock(stdout="")
    return Mock(stdout=vals[key])


@patch(f"{PKG}.subprocess.run", fake_run_gitconfig)
def test_get_gitconfig_element() -> None:
    """Checks that get_gitconfig_element works correctly."""
    assert get_gitconfig_element("user.name") == "Name"
    assert get_gitconfig_element("user.email") == "name@email.com"
    assert get_gitconfig_element("user.phone") == ""


@patch(f"{PKG}.subprocess.run")
def test_extract_name_email(mock_run: Mock) -> None:
    """Checks if extract_name_email returns the expected values."""
    mock_run.side_effect = [
        Mock(stdout=s) for s in ["Name ", " name@email.com", "Name2", ""]
    ]
    assert extract_name_email() == ("Name", "name@email.com")
    assert extract_name_email() == ("Name2", "")


@patch(f"{PKG}.typer.prompt")
def test_request_name_email(mock_prompt: Mock) -> None:
    """Checks if request_name_email returns the expected values."""
    mock_prompt.side_effect = ["Name", "email@email.com"]
    assert request_name_email() == ("Name", "email@email.com")


@patch(f"{PKG}.Github")
def test_set_branch_protection_rules(mock_github: Mock) -> None:
    """Checks if set_branch_protection_rules works.

    Just cheks whether the token is given as an argument to
    Github() and repo name to Github().get_repo.
    """
    set_branch_protection_rules("token", "repo")
    assert "token" in mock_github.call_args[0][0]


@patch(f"{PKG}.extract_name_email")
@patch(f"{PKG}.request_name_email")
def test_create_project_from_template(
    mock_request: Mock, mock_extract: Mock, tmp_path: Path
) -> None:
    """Checks if create_project_from_template works for a temporary path.

    NOTE: Kind of an integration test. Could mock away subprocess.run for pure unit test.
    """
    mock_extract.return_value = ("Name", "")
    mock_request.return_value = ("Name2", "email@email.com")
    with patch(f"{PKG}.CURRENT_WORKING_DIRECTORY", tmp_path):
        create_project_from_template("testname", "test description")

        assert mock_extract.call_count == 1
        assert mock_request.call_count == 1

        project_dir = tmp_path.joinpath("testname")
        assert project_dir.exists()

        pyproject = project_dir.joinpath("pyproject.toml")
        assert pyproject.exists()

        with pytest.raises(SystemExit):
            # Should tmp_path be added?
            create_project_from_template("testname", "test description")


@patch(f"{PKG}.extract_name_email")
@patch(f"{PKG}.request_name_email")
@patch(f"{PKG}.subprocess.run")
def test_create_project_from_template_license_year(
    mock_run: Mock, mock_request: Mock, mock_extract: Mock, tmp_path: Path
) -> None:
    """Verify that we supply the license year to Cruft"""
    mock_extract.return_value = ("Name", "")
    mock_request.return_value = ("Name2", "email@email.com")
    license_year = str(randint(1000, 3000))  # noqa: S311 non-cryptographic use
    with patch(f"{PKG}.CURRENT_WORKING_DIRECTORY", tmp_path):
        create_project_from_template("testname", "test description", license_year)
    assert f'"license_year": "{license_year}"' in mock_run.call_args.args[-1][-1]


@patch(f"{PKG}.running_onprem")
@patch(f"{PKG}.poetry_install")
@patch(f"{PKG}.install_ipykernel")
@patch(f"{PKG}.poetry_source_includes_source_name")
@patch(f"{PKG}.poetry_source_add")
@patch(f"{PKG}.poetry_source_remove")
@pytest.mark.parametrize(
    "running_onprem_return,poetry_source_includes_source_name_return,calls_to_poetry_source_includes_source_name,calls_to_poetry_source_add,calls_to_poetry_source_remove",
    [
        (False, False, 1, 0, 0),
        (True, False, 0, 1, 0),
        (True, True, 0, 1, 0),
        (False, True, 1, 0, 1),
    ],
)
def test_build(
    mock_poetry_source_remove: Mock,
    mock_poetry_source_add: Mock,
    mock_poetry_source_includes_source_name: Mock,
    mock_install_ipykernel: Mock,
    mock_poetry_install: Mock,
    mock_running_onprem: Mock,
    running_onprem_return: bool,
    poetry_source_includes_source_name_return: bool,
    calls_to_poetry_source_includes_source_name: int,
    calls_to_poetry_source_add: int,
    calls_to_poetry_source_remove: int,
    tmp_path: Path,
) -> None:
    """Check that build calls poetry_install, install_ipykernel and poetry_source_includes_source_name."""
    mock_running_onprem.return_value = running_onprem_return
    mock_poetry_source_includes_source_name.return_value = (
        poetry_source_includes_source_name_return
    )
    build(path=str(tmp_path))
    assert mock_poetry_install.call_count == 1
    assert mock_install_ipykernel.call_count == 1
    assert mock_running_onprem.call_count == 1
    assert (
        mock_poetry_source_includes_source_name.call_count
        == calls_to_poetry_source_includes_source_name
    )
    assert mock_poetry_source_add.call_count == calls_to_poetry_source_add
    assert mock_poetry_source_remove.call_count == calls_to_poetry_source_remove


@patch(f"{PKG}.create_error_log")
@patch(f"{PKG}.subprocess.run")
def test_install_ipykernel(mock_run: Mock, mock_log: Mock, tmp_path: Path) -> None:
    """Check that install_ipykernel runs correct command and fails as expected."""
    name = "testproject"
    mock_run.return_value = Mock(returncode=1, stderr=b"some error")
    with pytest.raises(SystemExit):
        install_ipykernel(tmp_path, name)
    assert mock_log.call_count == 1
    assert (
        " ".join(mock_run.call_args[0][0])
        == f"poetry run python3 -m ipykernel install --user --name {name}"
    )
    mock_run.return_value = Mock(returncode=0, stdout=b"No error")

    install_ipykernel(tmp_path, name)
    assert mock_run.call_count == 2
    assert mock_log.call_count == 1


@patch(f"{PKG}.create_error_log")
@patch(f"{PKG}.subprocess.run")
def test_poetry_install(mock_run: Mock, mock_log: Mock, tmp_path: Path) -> None:
    """Check if function runs and fails correctly."""
    mock_run.return_value = Mock(returncode=1, stderr=b"some error")
    with pytest.raises(SystemExit):
        poetry_install(tmp_path)
    assert mock_log.call_count == 1
    assert mock_run.call_args[0][0] == "poetry install".split()
    mock_run.return_value = Mock(returncode=0)
    poetry_install(tmp_path)
    assert mock_run.call_count == 2
    assert mock_log.call_count == 1


<<<<<<< HEAD
@patch(f"{PKG}.clean_venv")
=======
@patch(f"{PKG}.create_error_log")
>>>>>>> b5f0e052
@patch(f"{PKG}.questionary.confirm")
@patch(f"{PKG}.get_kernels_dict")
@patch(f"{PKG}.subprocess.run")
def test_clean(
<<<<<<< HEAD
    mock_run: Mock, mock_kernels: Mock, mock_confirm: Mock, mock_clean_venv: Mock
=======
    mock_run: Mock, mock_kernels: Mock, mock_confirm: Mock, mock_log: Mock
>>>>>>> b5f0e052
) -> None:
    """Check if the function works correctly and raises the expected errors."""
    project_name = "test-project"
    mock_kernels.return_value = {}

    mock_confirm.ask.return_value = True

    with pytest.raises(SystemExit):
        clean(project_name)
    assert mock_log.call_count == 0
    kernels = {project_name: "/kernel/path"}
    mock_kernels.return_value = kernels
    mock_run.return_value = Mock(returncode=1, stderr=b"Some error")
    with pytest.raises(SystemExit):
        clean(project_name)
    assert mock_log.call_count == 1

    mock_run.return_value = Mock(
        returncode=0,
        stderr=f"[RemoveKernelSpec] Removed {kernels[project_name]}".encode(),
    )

    clean(project_name)

    assert mock_run.call_count == 2
    assert mock_log.call_count == 1


@patch(f"{PKG}.Path")
@patch(f"{PKG}.subprocess.run")
@patch(f"{PKG}.questionary")
def test_clean_venv(confirm_mock: Mock, run_mock: Mock, path_mock: Mock) -> None:

    confirm_mock.return_value = True
    path_mock.is_dir.return_value = True

    with pytest.raises(SystemExit):
        clean_venv()

    assert run_mock.call_count == 1


@pytest.mark.parametrize(
    "image_spec,expected_result",
    [
        ("prod-bip/ssb/statistikktjenester/jupyterlab-onprem:0.1.3", True),
        ("rod-bip/ssb/dapla/dapla-jupyterlab:1.3.7", False),
    ],
)
def test_running_onprem(image_spec: str, expected_result: bool) -> None:
    assert running_onprem(image_spec) == expected_result


@patch(f"{PKG}.subprocess.run")
def test_poetry_source_add(mock_run: Mock) -> None:
    mock_run.side_effect = [
        Mock(
            returncode=0,
            stdout=f"Adding source with name {NEXUS_SOURCE_NAME}.",
        ),
        Mock(returncode=1, stderr=b"Some error"),
    ]
    poetry_source_add("http://example.com", Path("."), source_name=NEXUS_SOURCE_NAME)
    with pytest.raises(ValueError):
        poetry_source_add(
            "http://example.com", Path("."), source_name=NEXUS_SOURCE_NAME
        )


@patch(f"{PKG}.subprocess.run")
def test_poetry_source_includes_source_name(mock_run: Mock) -> None:
    mock_run.side_effect = [
        Mock(
            returncode=0,
            stdout=b" name\t: nexus\n url\t: http://example.com\n default\t: yes\n secondary\t: no",
        ),
        Mock(returncode=0, stdout=b"No sources configured for this project."),
        Mock(returncode=1, stderr=b"Some error"),
    ]
    assert poetry_source_includes_source_name(Path("."), source_name=NEXUS_SOURCE_NAME)
    assert not poetry_source_includes_source_name(
        Path("."), source_name=NEXUS_SOURCE_NAME
    )
    with pytest.raises(ValueError):
        poetry_source_add(
            "http://example.com", Path("."), source_name=NEXUS_SOURCE_NAME
        )


@patch(f"{PKG}.subprocess.run")
def test_poetry_source_remove(mock_run: Mock) -> None:
    mock_run.side_effect = [
        Mock(
            returncode=0,
            stdout=f"Removing source with name {NEXUS_SOURCE_NAME}.",
        ),
        Mock(returncode=1, stderr=b"Some error"),
    ]
    poetry_source_remove(Path("."), source_name=NEXUS_SOURCE_NAME)
    with pytest.raises(ValueError):
        poetry_source_remove(Path("."), source_name=NEXUS_SOURCE_NAME)


@patch(f"{PKG}.typer.echo", lambda x: "")
@patch(f"{PKG}.Github")
def test_create_github(mock_github: Mock) -> None:
    """Checks if create_github works."""
    instance_github = Mock()
    mock_github.return_value = instance_github
    with patch(f"{PKG}.debug_without_create_repo", False):
        create_github("token", "repo", "privacy", "desc")
    assert instance_github.get_organization.called

    with patch(f"{PKG}.debug_without_create_repo", True):
        create_github("token", "repo", "privacy", "desc")

    assert mock_github.call_count == 2
    assert instance_github.get_repo.call_count == 4


@patch(f"{PKG}.subprocess.run")
def test_get_kernels_dict(mock_run: Mock) -> None:
    """Checks that get_kernels_dict correctly parses jupyter output."""
    mock_run.side_effect = [
        Mock(
            returncode=0,
            stdout=b"Available kernels:\n  python    /some/path\n  R    /other/path\nthis line is invalid",
        ),
        Mock(returncode=1, stderr=b"Some error"),
    ]
    assert get_kernels_dict() == {"python": "/some/path", "R": "/other/path"}
    with pytest.raises(SystemExit):
        get_kernels_dict()


@patch(f"{PKG}.get_github_pat")
@patch(f"{PKG}.questionary.password")
def test_prompt_pat(q_password_mock: Mock, mock_get_pat: Mock) -> None:
    mock_get_pat.return_value = None
    choose_login()
    assert q_password_mock.call_count == 1


@pytest.mark.parametrize(
    "data,result,truth",
    [
        (
            "machine github.com login SSB-ola password ghp_4ak3tok",
            {"SSB-ola": "ghp_4ak3tok"},
            True,
        ),
        (
            "machine github.com login SSB-kari password ghp_faketok13",
            {"SSB-kari": "ghp_faketok13"},
            True,
        ),
        ("", {"SSB-kari": "ghp_faketok13"}, False),
        (
            "machine github.com login only-kari password ghp_faketok13",
            {"SSB-kari": "ghp_faketok13"},
            False,
        ),
        (
            "machine github.com login SSB-kari password ghp_token77",
            {"SSB-kari": "ghp_token"},
            False,
        ),
    ],
)
def test_get_github_pat_from_netrc(
    data: str, result: dict[str, str], truth: bool
) -> None:
    with patch(f"{PKG}.open", mock_open(read_data=data)):
        assert (get_github_pat_from_netrc() == result) == truth<|MERGE_RESOLUTION|>--- conflicted
+++ resolved
@@ -273,21 +273,13 @@
     assert mock_run.call_count == 2
     assert mock_log.call_count == 1
 
-
-<<<<<<< HEAD
 @patch(f"{PKG}.clean_venv")
-=======
 @patch(f"{PKG}.create_error_log")
->>>>>>> b5f0e052
 @patch(f"{PKG}.questionary.confirm")
 @patch(f"{PKG}.get_kernels_dict")
 @patch(f"{PKG}.subprocess.run")
 def test_clean(
-<<<<<<< HEAD
-    mock_run: Mock, mock_kernels: Mock, mock_confirm: Mock, mock_clean_venv: Mock
-=======
-    mock_run: Mock, mock_kernels: Mock, mock_confirm: Mock, mock_log: Mock
->>>>>>> b5f0e052
+    mock_run: Mock, mock_kernels: Mock, mock_confirm: Mock, mock_log: Mock, mock_clean_venv: Mock
 ) -> None:
     """Check if the function works correctly and raises the expected errors."""
     project_name = "test-project"
